--- conflicted
+++ resolved
@@ -83,12 +83,8 @@
 
     # Set fishing effort depending on step
     if (step == 1) {
-<<<<<<< HEAD
-        initial_effort(params)[unique(landings$gear)] <- 1e-13
-=======
         initial_effort(params)[unique(landings$gear)] <- 0
         gear_params(params)$catchability<-1e-10
->>>>>>> bb83f459
     } else if (step %in% c(2, 3)) {
         initial_effort(params)[unique(landings$gear)] <- 1
         gear_params(params)$catchability<-1
