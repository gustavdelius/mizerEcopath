--- conflicted
+++ resolved
@@ -71,12 +71,8 @@
         updateSliderInput(session, "catchability",
                           value = catchability,
                           min = signif(max(catchability / 2 - 1, 0), 2),
-<<<<<<< HEAD
-                          max = signif(max(catchability * 2, 2), 2))
-=======
                           max = signif(max(catchability * 2, 0.1), 2))
 
->>>>>>> 8b550296
         if (p@gear_params[gp_idx, "sel_func"] == "knife_edge") {
             knife_edge_size <- p@gear_params[gp_idx, "knife_edge_size"]
             updateSliderInput(session, "knife_edge_size",
@@ -134,13 +130,8 @@
                sliderInput("catchability", "Catchability",
                            value = gp$catchability,
                            min = signif(max(0, gp$catchability / 2 - 1), 5),
-<<<<<<< HEAD
-                           max = signif(max(gp$catchability * 2, 2), 5),
-                           step = 1e-16)
-=======
                            max = signif(max(gp$catchability * 2, 0.1), 5),
                            step = 1e-6)
->>>>>>> 8b550296
     )
 
     if (gp$sel_func == "knife_edge") {
